--- conflicted
+++ resolved
@@ -18,29 +18,6 @@
 -->
 
 # Siren fork of Arrow
-<<<<<<< HEAD
-
-- The property `drill.enable_unsafe_memory_access` is prefixed with `siren` and its default value is set to `true`.
-- The Siren's fork of netty is used.
-
-## Build
-
-To build the memory bundle:
-
-```sh
-$ cd java
-$ mvn clean package -pl memory
-```
-
-To deploy:
-
-```sh
-$ mvn deploy -Dmaven.test.skip=true -pl memory -P artifactory -Dartifactory_username=<USERNAME> -Dartifactory_password=<PASSWORD>
-```
-
-## Apache Arrow
-=======
->>>>>>> 4ceb909c
 
 - The properties `drill.enable_unsafe_memory_access` and
   `siren.arrow.enable_unsafe_memory_access` are prefixed with `siren` and their
